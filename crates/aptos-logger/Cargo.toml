--- conflicted
+++ resolved
@@ -15,26 +15,6 @@
 # Do NOT add any inter-project dependencies.
 # This is to avoid ever having a circular dependency with the aptos-logger crate.
 [dependencies]
-<<<<<<< HEAD
-backtrace = { version = "0.3.58", features = ["serde"] }
-chrono = "0.4.19"
-console-subscriber = { version = "0.1.8", optional = true }
-erased-serde = "0.3.13"
-futures = "0.3.21"
-hostname = "0.3.1"
-once_cell = "1.10.0"
-prometheus = { version = "0.13.0", default-features = false }
-serde = { version = "1.0.137", features = ["derive"] }
-serde_json = "1.0.81"
-strum = "0.24.1"
-strum_macros = "0.24.2"
-tokio = { version = "1.21.0", features = ["time"] }
-tracing = "0.1.34"
-tracing-subscriber = "0.3.11"
-
-aptos-infallible = { path = "../aptos-infallible" }
-aptos-log-derive = { path = "../aptos-log-derive" }
-=======
 aptos-infallible = { workspace = true }
 aptos-log-derive = { workspace = true }
 backtrace = { workspace = true }
@@ -52,7 +32,6 @@
 tokio = { workspace = true }
 tracing = { workspace = true }
 tracing-subscriber = { workspace = true }
->>>>>>> 2334576f
 
 [dev-dependencies]
 pretty_assertions = { workspace = true }
